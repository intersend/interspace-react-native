--- conflicted
+++ resolved
@@ -23,10 +23,6 @@
   interpolate,
   runOnJS,
 } from 'react-native-reanimated';
-<<<<<<< HEAD
-} from 'react-native-reanimated';
-=======
->>>>>>> eae5294e
 import { Gesture, GestureDetector } from 'react-native-gesture-handler';
 import { BlurView } from 'expo-blur';
 import { LinearGradient } from 'expo-linear-gradient';
