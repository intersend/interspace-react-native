import React, { useState, useRef, useEffect } from 'react';
import {
  View,
  Text,
  StyleSheet,
  SafeAreaView,
  StatusBar,
  Animated,
  TouchableOpacity,
  ScrollView,
  Alert,
  Dimensions,
  Image,
} from 'react-native';
import { Apple } from '../../../constants/AppleDesign';
import { useAuth } from '../../hooks/useAuth';
import { useTestWallet } from '../../hooks/useTestWallet';
import { WalletConnectConfig } from '../../types';
import * as Haptics from 'expo-haptics';
import { hasStoredPasskey } from 'thirdweb/wallets/in-app';
import { client } from '../../../constants/thirdweb';
import AppleWalletSelector from './AppleWalletSelector';
import AppleContactAuthModal from './AppleContactAuthModal';
import AppleBottomTray from '../ui/AppleBottomTray';

const { width: SCREEN_WIDTH } = Dimensions.get('window');

interface AppleNativeAuthScreenProps {
  onAuthSuccess?: () => void;
}

export default function AppleNativeAuthScreen({ onAuthSuccess }: AppleNativeAuthScreenProps) {
  const [hasPasskey, setHasPasskey] = useState(false);
  const [showWalletSelector, setShowWalletSelector] = useState(false);
  const [showMoreOptions, setShowMoreOptions] = useState(false);
  const [showEmailModal, setShowEmailModal] = useState(false);
  const [isLoading, setIsLoading] = useState(false);
  
  // Animation values
  const fadeAnim = useRef(new Animated.Value(0)).current;
  const iconScaleAnim = useRef(new Animated.Value(0.8)).current;
  const buttonOpacityAnim = useRef(new Animated.Value(0)).current;
  
  const { login } = useAuth();
  const testWallet = useTestWallet();

  useEffect(() => {
    // Check for stored passkey
    checkPasskey();
    
    // Entrance animation
    Animated.sequence([
      Animated.timing(iconScaleAnim, {
        toValue: 1,
        duration: Apple.Animations.duration.medium,
        useNativeDriver: true,
      }),
      Animated.parallel([
        Animated.timing(fadeAnim, {
          toValue: 1,
          duration: Apple.Animations.duration.short,
          useNativeDriver: true,
        }),
        Animated.timing(buttonOpacityAnim, {
          toValue: 1,
          duration: Apple.Animations.duration.short,
          useNativeDriver: true,
        }),
      ]),
    ]).start();
  }, []);

  const checkPasskey = async () => {
    try {
      const stored = await hasStoredPasskey(client);
      setHasPasskey(stored);
    } catch (error) {
      console.error('Failed to check passkey:', error);
    }
  };

  const handleSignInWithApple = async () => {
    Haptics.impactAsync(Haptics.ImpactFeedbackStyle.Medium);
    setIsLoading(true);
    
    try {
      const config: WalletConnectConfig = {
        strategy: 'apple',
        socialProvider: 'apple',
      };
      
      await login(config);
      onAuthSuccess?.();
    } catch (error: any) {
      Alert.alert('Sign In Failed', error.message || 'Unable to sign in with Apple');
    } finally {
      setIsLoading(false);
    }
  };

  const handlePasskeyAuth = async () => {
    Haptics.impactAsync(Haptics.ImpactFeedbackStyle.Medium);
    setIsLoading(true);
    
    try {
      const stored = await hasStoredPasskey(client);
      const config: WalletConnectConfig = {
        strategy: 'passkey',
      };

      await login(config);
      if (!stored) {
        console.log('🆕 Passkey setup completed');
      }
      onAuthSuccess?.();
    } catch (error: any) {
      Alert.alert('Authentication Failed', error.message || 'Unable to authenticate with passkey');
    } finally {
      setIsLoading(false);
    }
  };

  const handleConnectWallet = () => {
    Haptics.impactAsync(Haptics.ImpactFeedbackStyle.Light);
    setShowWalletSelector(true);
  };

  const handleMoreOptions = () => {
    Haptics.impactAsync(Haptics.ImpactFeedbackStyle.Light);
    setShowMoreOptions(true);
  };

  const renderMainScreen = () => (
    <View style={styles.mainContainer}>
      {/* App Icon */}
      <Animated.View 
        style={[
          styles.iconContainer,
          {
            transform: [{ scale: iconScaleAnim }],
          }
        ]}
      >
        <Image 
          source={require('../../../assets/images/icon.png')}
          style={styles.appIcon}
        />
      </Animated.View>

      {/* Title */}
      <Animated.View style={{ opacity: fadeAnim }}>
        <Text style={styles.title}>Sign in to Interspace</Text>
      </Animated.View>

      {/* Primary Actions */}
      <Animated.View 
        style={[
          styles.buttonsContainer,
          { opacity: buttonOpacityAnim }
        ]}
      >
        {/* Connect Wallet - Primary Option */}
        <AppleAuthButton
          onPress={handleConnectWallet}
          variant="apple"
          loading={isLoading}
        >
          <View style={styles.buttonContent}>
            <Text style={styles.walletIcon}>👛</Text>
            <Text style={styles.appleButtonText}>Connect Wallet</Text>
          </View>
        </AppleAuthButton>

        {/* Continue with Passkey */}
        {hasPasskey && (
          <AppleAuthButton
            onPress={handlePasskeyAuth}
            variant="secondary"
            loading={isLoading}
          >
            <View style={styles.buttonContent}>
              <Text style={styles.passkeyIcon}>🔐</Text>
              <Text style={styles.secondaryButtonText}>Continue with Passkey</Text>
            </View>
          </AppleAuthButton>
        )}

        {/* Divider */}
        <View style={styles.divider}>
          <View style={styles.dividerLine} />
          <Text style={styles.dividerText}>or</Text>
          <View style={styles.dividerLine} />
        </View>

        {/* Sign in with Apple - Secondary Option */}
        <AppleAuthButton
          onPress={handleSignInWithApple}
          variant="tertiary"
        >
          <View style={styles.buttonContent}>
            <Image 
              source={require('../../../assets/images/apple.png')}
              style={[styles.appleIcon, { tintColor: Apple.Colors.systemBlue }]}
            />
            <Text style={styles.tertiaryButtonText}>Sign in with Apple</Text>
          </View>
        </AppleAuthButton>

        {/* More Options */}
        <TouchableOpacity 
          style={styles.moreOptionsButton}
          onPress={handleMoreOptions}
        >
          <Text style={styles.moreOptionsText}>More Options</Text>
          <Text style={styles.chevron}>›</Text>
        </TouchableOpacity>
      </Animated.View>

      {/* Legal Text */}
      <View style={styles.footer}>
        <Text style={styles.legalText}>
          By continuing, you agree to our{' '}
          <Text style={styles.legalLink}>Terms</Text>
          {' '}and{' '}
          <Text style={styles.legalLink}>Privacy Policy</Text>
        </Text>
      </View>
    </View>
  );

  const renderMoreOptions = () => (
<<<<<<< HEAD
    <AppleBottomTray
      visible={showMoreOptions}
      onClose={() => setShowMoreOptions(false)}
    >
      <View style={styles.modalHeader}>
        <TouchableOpacity
          style={styles.modalCloseButton}
          onPress={() => setShowMoreOptions(false)}
        >
          <Text style={styles.modalCloseText}>Cancel</Text>
        </TouchableOpacity>
        <Text style={styles.modalTitle}>Sign In Options</Text>
        <View style={styles.modalCloseButton} />
      </View>
=======
    <AppleBottomTray visible={showMoreOptions} onClose={() => setShowMoreOptions(false)}>
      <View style={styles.modalContent}>
          <View style={styles.modalHandle} />
          
          <View style={styles.modalHeader}>
            <TouchableOpacity
              style={styles.modalCloseButton}
              onPress={() => setShowMoreOptions(false)}
            >
              <Text style={styles.modalCloseText}>Cancel</Text>
            </TouchableOpacity>
            <Text style={styles.modalTitle}>Sign In Options</Text>
            <View style={styles.modalCloseButton} />
          </View>
>>>>>>> 74337768

      <ScrollView style={styles.modalScroll}>
            {/* Social Options */}
            <View style={styles.optionGroup}>
              <Text style={styles.optionGroupTitle}>Social</Text>

              {[
                { icon: '🔍', title: 'Continue with Google', provider: 'google' },
                { icon: '📘', title: 'Continue with Facebook', provider: 'facebook' },
                { icon: '𝕏', title: 'Continue with X', provider: 'x' },
                { icon: '✈️', title: 'Continue with Telegram', provider: 'telegram' },
                { icon: '📺', title: 'Continue with Twitch', provider: 'twitch' },
                { icon: '🎮', title: 'Continue with Discord', provider: 'discord' },
                { icon: '📡', title: 'Continue with Farcaster', provider: 'farcaster' },
                { icon: '🐱', title: 'Continue with GitHub', provider: 'github' },
                { icon: '💚', title: 'Continue with Line', provider: 'line' },
                { icon: '💙', title: 'Continue with Coinbase', provider: 'coinbase' },
                { icon: '🎮', title: 'Continue with Steam', provider: 'steam' },
                { icon: '🔑', title: 'Continue with Backend', provider: 'backend' },
              ].map((opt) => (
                <OptionButton
                  key={opt.provider}
                  icon={opt.icon}
                  title={opt.title}
                  onPress={() => handleSocialAuth(opt.provider)}
                />
              ))}
            </View>

            {/* Other Options */}
            <View style={styles.optionGroup}>
              <Text style={styles.optionGroupTitle}>Other</Text>
              
              <OptionButton
                icon="📧"
                title="Continue with Email"
                onPress={() => handleEmailAuth()}
              />

              
              <OptionButton
                icon="👤"
                title="Continue as Guest"
                onPress={() => handleGuestAuth()}
              />
              
              {!hasPasskey && (
                <OptionButton
                  icon="🔐"
                  title="Set up Passkey"
                  onPress={handlePasskeyAuth}
                />
              )}
            </View>

            {/* Development Options */}
            {testWallet.isDevelopment && (
              <View style={styles.optionGroup}>
                <Text style={[styles.optionGroupTitle, { color: Apple.Colors.systemOrange }]}>
                  Development
                </Text>
                
                <OptionButton
                  icon="🧪"
                  title="Test Wallet"
                  onPress={() => handleTestWallet()}
                />
              </View>
            )}
          </ScrollView>
<<<<<<< HEAD
=======
        </View>
>>>>>>> 74337768
      </AppleBottomTray>
  );

  const handleSocialAuth = async (provider: string) => {
    setShowMoreOptions(false);
    setIsLoading(true);
    
    try {
      const config: WalletConnectConfig = {
        strategy: provider as any,
        socialProvider: provider as any,
      };
      
      await login(config);
      onAuthSuccess?.();
    } catch (error: any) {
      Alert.alert('Sign In Failed', error.message || `Unable to sign in with ${provider}`);
    } finally {
      setIsLoading(false);
    }
  };

  const handleEmailAuth = async () => {
    setShowMoreOptions(false);
    setShowEmailModal(true);
  };


  const handleGuestAuth = async () => {
    setShowMoreOptions(false);
    setIsLoading(true);
    
    try {
      await login({ strategy: 'guest' });
      onAuthSuccess?.();
    } catch (error: any) {
      Alert.alert('Failed', error.message || 'Unable to continue as guest');
    } finally {
      setIsLoading(false);
    }
  };

  const handleTestWallet = async () => {
    setShowMoreOptions(false);
    // Implementation for test wallet
  };

  return (
    <>
      <StatusBar barStyle="dark-content" backgroundColor={Apple.Colors.systemBackground} />
      <SafeAreaView style={styles.container}>
        <ScrollView 
          contentContainerStyle={styles.scrollContent}
          showsVerticalScrollIndicator={false}
        >
          {renderMainScreen()}
        </ScrollView>
      </SafeAreaView>

      {/* Wallet Selector Modal */}
      <AppleWalletSelector
        visible={showWalletSelector}
        onClose={() => setShowWalletSelector(false)}
        onSuccess={onAuthSuccess}
      />

      {/* Email Authentication Modal */}
      <AppleContactAuthModal
        visible={showEmailModal}
        onClose={() => setShowEmailModal(false)}
        onSuccess={onAuthSuccess}
      />

      {/* More Options Modal */}
      {renderMoreOptions()}
    </>
  );
}

// Apple-style button component
interface AppleAuthButtonProps {
  onPress: () => void;
  variant: 'apple' | 'secondary' | 'tertiary';
  loading?: boolean;
  children: React.ReactNode;
}

function AppleAuthButton({ onPress, variant, loading, children }: AppleAuthButtonProps) {
  const scaleAnim = useRef(new Animated.Value(1)).current;

  const handlePressIn = () => {
    Animated.timing(scaleAnim, {
      toValue: 0.97,
      duration: 100,
      useNativeDriver: true,
    }).start();
  };

  const handlePressOut = () => {
    Animated.timing(scaleAnim, {
      toValue: 1,
      duration: 200,
      useNativeDriver: true,
    }).start();
  };

  return (
    <Animated.View style={{ transform: [{ scale: scaleAnim }] }}>
      <TouchableOpacity
        style={[
          styles.button,
          variant === 'apple' && styles.appleButton,
          variant === 'secondary' && styles.secondaryButton,
          variant === 'tertiary' && styles.tertiaryButton,
        ]}
        onPress={onPress}
        onPressIn={handlePressIn}
        onPressOut={handlePressOut}
        disabled={loading}
        activeOpacity={1}
      >
        {children}
      </TouchableOpacity>
    </Animated.View>
  );
}

// Option button for more options modal
interface OptionButtonProps {
  icon: string;
  title: string;
  onPress: () => void;
}

function OptionButton({ icon, title, onPress }: OptionButtonProps) {
  return (
    <TouchableOpacity style={styles.optionButton} onPress={onPress}>
      <Text style={styles.optionIcon}>{icon}</Text>
      <Text style={styles.optionTitle}>{title}</Text>
      <Text style={styles.optionChevron}>›</Text>
    </TouchableOpacity>
  );
}

const styles = StyleSheet.create({
  container: {
    flex: 1,
    backgroundColor: Apple.Colors.systemBackground,
  },
  scrollContent: {
    flexGrow: 1,
    justifyContent: 'center',
  },
  mainContainer: {
    flex: 1,
    paddingHorizontal: Apple.Spacing.xlarge,
    alignItems: 'center',
    justifyContent: 'center',
  },
  iconContainer: {
    marginBottom: Apple.Spacing.xlarge,
    ...Apple.Shadows.level3,
  },
  appIcon: {
    width: 120,
    height: 120,
    borderRadius: 27,
  },
  title: {
    fontSize: Apple.Typography.largeTitle.fontSize,
    fontWeight: Apple.Typography.largeTitle.fontWeight as any,
    color: Apple.Colors.label,
    textAlign: 'center',
    marginBottom: Apple.Spacing.xxxlarge,
  },
  buttonsContainer: {
    width: '100%',
    maxWidth: 360,
  },
  button: {
    height: 50,
    borderRadius: Apple.Radius.standard,
    justifyContent: 'center',
    alignItems: 'center',
    marginBottom: Apple.Spacing.medium,
  },
  appleButton: {
    backgroundColor: Apple.Colors.label,
  },
  secondaryButton: {
    backgroundColor: Apple.Colors.systemBackground,
    borderWidth: 0.5,
    borderColor: Apple.Colors.separator,
  },
  tertiaryButton: {
    backgroundColor: 'transparent',
  },
  buttonContent: {
    flexDirection: 'row',
    alignItems: 'center',
  },
  appleIcon: {
    width: 16,
    height: 16,
    marginRight: Apple.Spacing.small,
    tintColor: Apple.Colors.systemBackground,
  },
  walletIcon: {
    fontSize: 16,
    marginRight: Apple.Spacing.small,
    color: Apple.Colors.systemBackground,
  },
  passkeyIcon: {
    fontSize: 16,
    marginRight: Apple.Spacing.small,
  },
  appleButtonText: {
    fontSize: Apple.Typography.body.fontSize,
    fontWeight: '600',
    color: Apple.Colors.systemBackground,
  },
  secondaryButtonText: {
    fontSize: Apple.Typography.body.fontSize,
    fontWeight: '600',
    color: Apple.Colors.label,
  },
  tertiaryButtonText: {
    fontSize: Apple.Typography.body.fontSize,
    fontWeight: '400',
    color: Apple.Colors.systemBlue,
  },
  divider: {
    flexDirection: 'row',
    alignItems: 'center',
    marginVertical: Apple.Spacing.large,
  },
  dividerLine: {
    flex: 1,
    height: 0.5,
    backgroundColor: Apple.Colors.separator,
  },
  dividerText: {
    marginHorizontal: Apple.Spacing.medium,
    fontSize: Apple.Typography.callout.fontSize,
    color: Apple.Colors.secondaryLabel,
  },
  moreOptionsButton: {
    flexDirection: 'row',
    alignItems: 'center',
    justifyContent: 'center',
    paddingVertical: Apple.Spacing.small,
  },
  moreOptionsText: {
    fontSize: Apple.Typography.subheadline.fontSize,
    color: Apple.Colors.systemBlue,
  },
  chevron: {
    fontSize: 20,
    color: Apple.Colors.systemBlue,
    marginLeft: 4,
    fontWeight: '300',
  },
  footer: {
    position: 'absolute',
    bottom: Apple.Spacing.xxxlarge,
    width: '100%',
    paddingHorizontal: Apple.Spacing.xlarge,
  },
  legalText: {
    fontSize: Apple.Typography.caption2.fontSize,
    color: Apple.Colors.tertiaryLabel,
    textAlign: 'center',
    lineHeight: 16,
  },
  legalLink: {
    color: Apple.Colors.systemBlue,
  },
<<<<<<< HEAD
=======
  modalContent: {
    backgroundColor: Apple.Colors.systemBackground,
    borderTopLeftRadius: Apple.Radius.standard,
    borderTopRightRadius: Apple.Radius.standard,
    maxHeight: '90%',
  },
  modalHandle: {
    width: 36,
    height: 5,
    backgroundColor: Apple.Colors.tertiaryLabel,
    borderRadius: 2.5,
    alignSelf: 'center',
    marginTop: Apple.Spacing.small,
  },
>>>>>>> 74337768
  modalHeader: {
    flexDirection: 'row',
    alignItems: 'center',
    justifyContent: 'space-between',
    paddingHorizontal: Apple.Spacing.medium,
    paddingVertical: Apple.Spacing.medium,
    borderBottomWidth: 0.5,
    borderBottomColor: Apple.Colors.separator,
  },
  modalCloseButton: {
    width: 60,
  },
  modalCloseText: {
    fontSize: Apple.Typography.body.fontSize,
    color: Apple.Colors.systemBlue,
  },
  modalTitle: {
    fontSize: Apple.Typography.headline.fontSize,
    fontWeight: Apple.Typography.headline.fontWeight as any,
    color: Apple.Colors.label,
  },
  modalScroll: {
    padding: Apple.Spacing.medium,
  },
  optionGroup: {
    marginBottom: Apple.Spacing.large,
  },
  optionGroupTitle: {
    fontSize: Apple.Typography.footnote.fontSize,
    fontWeight: '600',
    color: Apple.Colors.secondaryLabel,
    marginBottom: Apple.Spacing.small,
    paddingHorizontal: Apple.Spacing.medium,
    textTransform: 'uppercase',
  },
  optionButton: {
    flexDirection: 'row',
    alignItems: 'center',
    backgroundColor: Apple.Colors.secondarySystemBackground,
    borderRadius: Apple.Radius.standard,
    padding: Apple.Spacing.medium,
    marginBottom: Apple.Spacing.small,
  },
  optionIcon: {
    fontSize: 24,
    marginRight: Apple.Spacing.medium,
  },
  optionTitle: {
    flex: 1,
    fontSize: Apple.Typography.body.fontSize,
    color: Apple.Colors.label,
  },
  optionChevron: {
    fontSize: 20,
    color: Apple.Colors.tertiaryLabel,
    fontWeight: '300',
  },
});<|MERGE_RESOLUTION|>--- conflicted
+++ resolved
@@ -229,7 +229,6 @@
   );
 
   const renderMoreOptions = () => (
-<<<<<<< HEAD
     <AppleBottomTray
       visible={showMoreOptions}
       onClose={() => setShowMoreOptions(false)}
@@ -244,22 +243,6 @@
         <Text style={styles.modalTitle}>Sign In Options</Text>
         <View style={styles.modalCloseButton} />
       </View>
-=======
-    <AppleBottomTray visible={showMoreOptions} onClose={() => setShowMoreOptions(false)}>
-      <View style={styles.modalContent}>
-          <View style={styles.modalHandle} />
-          
-          <View style={styles.modalHeader}>
-            <TouchableOpacity
-              style={styles.modalCloseButton}
-              onPress={() => setShowMoreOptions(false)}
-            >
-              <Text style={styles.modalCloseText}>Cancel</Text>
-            </TouchableOpacity>
-            <Text style={styles.modalTitle}>Sign In Options</Text>
-            <View style={styles.modalCloseButton} />
-          </View>
->>>>>>> 74337768
 
       <ScrollView style={styles.modalScroll}>
             {/* Social Options */}
@@ -330,10 +313,6 @@
               </View>
             )}
           </ScrollView>
-<<<<<<< HEAD
-=======
-        </View>
->>>>>>> 74337768
       </AppleBottomTray>
   );
 
@@ -611,23 +590,6 @@
   legalLink: {
     color: Apple.Colors.systemBlue,
   },
-<<<<<<< HEAD
-=======
-  modalContent: {
-    backgroundColor: Apple.Colors.systemBackground,
-    borderTopLeftRadius: Apple.Radius.standard,
-    borderTopRightRadius: Apple.Radius.standard,
-    maxHeight: '90%',
-  },
-  modalHandle: {
-    width: 36,
-    height: 5,
-    backgroundColor: Apple.Colors.tertiaryLabel,
-    borderRadius: 2.5,
-    alignSelf: 'center',
-    marginTop: Apple.Spacing.small,
-  },
->>>>>>> 74337768
   modalHeader: {
     flexDirection: 'row',
     alignItems: 'center',
