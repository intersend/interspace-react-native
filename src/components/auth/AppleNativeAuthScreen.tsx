--- conflicted
+++ resolved
@@ -282,14 +282,6 @@
                 onPress={() => handleEmailAuth()}
               />
 
-<<<<<<< HEAD
-=======
-              <OptionButton
-                icon="📱"
-                title="Continue with Phone"
-                onPress={() => handlePhoneAuth()}
-              />
->>>>>>> 519627a0
               
               <OptionButton
                 icon="👤"
